--- conflicted
+++ resolved
@@ -1,16 +1,12 @@
 language: ruby
 
-<<<<<<< HEAD
 rvm: 2.4.3
 
 os:
   - linux
   - osx
-=======
+
 sudo: enabled
->>>>>>> 06bcaa66
-
-rvm: 2.4.1
 
 before_install:
   - sudo apt-get update -qq
